--- conflicted
+++ resolved
@@ -4,11 +4,6 @@
 	"context"
 	"crypto/md5"
 	"crypto/tls"
-<<<<<<< HEAD
-=======
-	"encoding/json"
-	"errors"
->>>>>>> b7710bb8
 	"fmt"
 	"log"
 	"net"
@@ -18,12 +13,6 @@
 	"runtime"
 	"sync/atomic"
 	"time"
-<<<<<<< HEAD
-=======
-
-	"github.com/blang/semver"
-	"github.com/nezhahq/go-github-selfupdate/selfupdate"
->>>>>>> b7710bb8
 	"github.com/nezhahq/service"
 	ping "github.com/prometheus-community/pro-bing"
 	utls "github.com/refraction-networking/utls"
@@ -232,25 +221,6 @@
 		ClientUUID:   agentConfig.UUID,
 	}
 
-<<<<<<< HEAD
-=======
-	// 定时检查更新
-	if _, err := semver.Parse(version); err == nil && !agentConfig.DisableAutoUpdate {
-		doSelfUpdate(true)
-		go func() {
-			var interval time.Duration
-			if agentConfig.SelfUpdatePeriod > 0 {
-				interval = time.Duration(agentConfig.SelfUpdatePeriod) * time.Minute
-			} else {
-				interval = time.Duration(rand.Intn(maxUpdateInterval-minUpdateInterval)+minUpdateInterval) * time.Minute
-			}
-			for range time.Tick(interval) {
-				doSelfUpdate(true)
-			}
-		}()
-	}
-
->>>>>>> b7710bb8
 	var err error
 	var dashboardBootTimeReceipt *pb.Uint64Receipt
 	var conn *grpc.ClientConn
@@ -599,373 +569,11 @@
 		result.Data = err.Error()
 	}
 }
-<<<<<<< HEAD
-=======
-
-func handleHttpGetTask(task *pb.Task, result *pb.TaskResult) {
-	if agentConfig.DisableSendQuery {
-		result.Data = "This server has disabled query sending"
-		return
-	}
-	start := time.Now()
-	taskUrl := task.GetData()
-	resp, err := httpClient.Get(taskUrl)
-	printf("HTTP-GET Task: %s", taskUrl)
-	checkHttpResp(taskUrl, start, resp, err, result)
-}
-
-func checkHttpResp(taskUrl string, start time.Time, resp *http.Response, err error, result *pb.TaskResult) {
-	if err == nil {
-		defer resp.Body.Close()
-		_, err = io.Copy(io.Discard, resp.Body)
-	}
-	if err == nil {
-		// 检查 HTTP Response 状态
-		result.Delay = float32(time.Since(start).Microseconds()) / 1000.0
-		if resp.StatusCode > 399 || resp.StatusCode < 200 {
-			err = errors.New("\n应用错误: " + resp.Status)
-		}
-	}
-	if err == nil {
-		// 检查 SSL 证书信息
-		if resp.TLS != nil && len(resp.TLS.PeerCertificates) > 0 {
-			c := resp.TLS.PeerCertificates[0]
-			result.Data = c.Issuer.CommonName + "|" + c.NotAfter.String()
-		}
-		result.Successful = true
-	} else {
-		// HTTP 请求失败
-		result.Data = err.Error()
-	}
-}
-
-func handleCommandTask(task *pb.Task, result *pb.TaskResult) {
-	if agentConfig.DisableCommandExecute {
-		result.Data = "此 Agent 已禁止命令执行"
-		return
-	}
-	startedAt := time.Now()
-	endCh := make(chan struct{})
-	pg, err := processgroup.NewProcessExitGroup()
-	if err != nil {
-		// 进程组创建失败，直接退出
-		result.Data = err.Error()
-		return
-	}
-	timeout := time.NewTimer(time.Hour * 2)
-	cmd := processgroup.NewCommand(task.GetData())
-	var b bytes.Buffer
-	cmd.Stdout = &b
-	cmd.Env = os.Environ()
-	if err = cmd.Start(); err != nil {
-		result.Data = err.Error()
-		return
-	}
-	pg.AddProcess(cmd)
-	go func() {
-		select {
-		case <-timeout.C:
-			result.Data = "任务执行超时\n"
-			close(endCh)
-			pg.Dispose()
-		case <-endCh:
-			timeout.Stop()
-		}
-	}()
-	if err = cmd.Wait(); err != nil {
-		result.Data += fmt.Sprintf("%s\n%s", b.String(), err.Error())
-	} else {
-		close(endCh)
-		result.Data = b.String()
-		result.Successful = true
-	}
-	pg.Dispose()
-	result.Delay = float32(time.Since(startedAt).Seconds())
-}
-
-func handleReportConfigTask(result *pb.TaskResult) {
-	if agentConfig.DisableCommandExecute {
-		result.Data = "此 Agent 已禁止命令执行"
-		return
-	}
-
-	if reloadStatus.Load() {
-		result.Data = "another reload is in process"
-		return
-	}
-
-	println("Executing Report Config Task")
-
-	c, err := json.Marshal(agentConfig)
-	if err != nil {
-		result.Data = err.Error()
-		return
-	}
-
-	result.Data = string(c)
-	result.Successful = true
-}
-
-func handleApplyConfigTask(task *pb.Task) {
-	if agentConfig.DisableCommandExecute {
-		return
-	}
-
-	if !reloadStatus.CompareAndSwap(false, true) {
-		return
-	}
-
-	println("Executing Apply Config Task")
-
-	var tmpConfigRaw map[string]any
-	var tmpConfig model.AgentConfig
-	if err := json.Unmarshal([]byte(task.GetData()), &tmpConfigRaw); err != nil {
-		printf("Parsing Config failed: %v", err)
-		reloadStatus.Store(false)
-		return
-	}
-
-	decoder, err := tmpConfig.MapDecoder()
-	if err != nil {
-		printf("Getting Decoder for AgentConfig failed: %v", err)
-		reloadStatus.Store(false)
-		return
-	}
-
-	if err := decoder.Decode(tmpConfigRaw); err != nil {
-		printf("Parsing Config failed: %v", err)
-		reloadStatus.Store(false)
-		return
-	}
-
-	if err := model.ValidateConfig(&tmpConfig, true); err != nil {
-		printf("Validate Config failed: %v", err)
-		reloadStatus.Store(false)
-		return
-	}
-
-	println("Will reload workers in 10 seconds")
-	time.AfterFunc(10*time.Second, func() {
-		println("Applying new configuration...")
-		for k := range tmpConfigRaw {
-			agentConfig.Apply(k, &tmpConfig)
-		}
-		agentConfig.Save()
-		geoipReported = false
-		logger.SetEnable(agentConfig.Debug)
-		monitor.InitConfig(&agentConfig)
-		monitor.CustomEndpoints = agentConfig.CustomIPApi
-		reloadStatus.Store(false)
-		reloadSigChan <- struct{}{}
-	})
-}
-
->>>>>>> b7710bb8
 type WindowSize struct {
 	Cols uint32
 	Rows uint32
 }
 
-<<<<<<< HEAD
-=======
-func handleTerminalTask(task *pb.Task) {
-	if agentConfig.DisableCommandExecute {
-		println("此 Agent 已禁止命令执行")
-		return
-	}
-	var terminal model.TerminalTask
-	err := json.Unmarshal([]byte(task.GetData()), &terminal)
-	if err != nil {
-		printf("Terminal 任务解析错误: %v", err)
-		return
-	}
-
-	remoteIO, err := client.IOStream(context.Background())
-	if err != nil {
-		printf("Terminal IOStream失败: %v", err)
-		return
-	}
-
-	// 发送 StreamID
-	if err := remoteIO.Send(&pb.IOStreamData{Data: append([]byte{
-		0xff, 0x05, 0xff, 0x05,
-	}, []byte(terminal.StreamID)...)}); err != nil {
-		printf("Terminal 发送StreamID失败: %v", err)
-		return
-	}
-
-	tty, err := pty.Start()
-	if err != nil {
-		printf("Terminal pty.Start失败 %v", err)
-		return
-	}
-
-	ctx, cancel := context.WithCancel(context.Background())
-	defer cancel()
-
-	go ioStreamKeepAlive(ctx, remoteIO)
-
-	defer func() {
-		err := tty.Close()
-		errCloseSend := remoteIO.CloseSend()
-		println("terminal exit", terminal.StreamID, err, errCloseSend)
-	}()
-	println("terminal init", terminal.StreamID)
-
-	go func() {
-		buf := make([]byte, 10240)
-		for {
-			read, err := tty.Read(buf)
-			if err != nil {
-				remoteIO.Send(&pb.IOStreamData{Data: []byte(err.Error())})
-				remoteIO.CloseSend()
-				return
-			}
-			remoteIO.Send(&pb.IOStreamData{Data: buf[:read]})
-		}
-	}()
-
-	for {
-		var remoteData *pb.IOStreamData
-		if remoteData, err = remoteIO.Recv(); err != nil {
-			return
-		}
-		if len(remoteData.Data) == 0 {
-			continue
-		}
-		switch remoteData.Data[0] {
-		case 0:
-			tty.Write(remoteData.Data[1:])
-		case 1:
-			decoder := json.NewDecoder(strings.NewReader(string(remoteData.Data[1:])))
-			var resizeMessage WindowSize
-			err := decoder.Decode(&resizeMessage)
-			if err != nil {
-				continue
-			}
-			tty.Setsize(resizeMessage.Cols, resizeMessage.Rows)
-		}
-	}
-}
-
-func handleNATTask(task *pb.Task) {
-	if agentConfig.DisableNat {
-		println("This server has disabled NAT traversal")
-		return
-	}
-
-	var nat model.TaskNAT
-	err := json.Unmarshal([]byte(task.GetData()), &nat)
-	if err != nil {
-		printf("NAT 任务解析错误: %v", err)
-		return
-	}
-
-	remoteIO, err := client.IOStream(context.Background())
-	if err != nil {
-		printf("NAT IOStream失败: %v", err)
-		return
-	}
-
-	// 发送 StreamID
-	if err := remoteIO.Send(&pb.IOStreamData{Data: append([]byte{
-		0xff, 0x05, 0xff, 0x05,
-	}, []byte(nat.StreamID)...)}); err != nil {
-		printf("NAT 发送StreamID失败: %v", err)
-		return
-	}
-
-	conn, err := net.Dial("tcp", nat.Host)
-	if err != nil {
-		printf("NAT Dial %s 失败：%s", nat.Host, err)
-		return
-	}
-
-	ctx, cancel := context.WithCancel(context.Background())
-	defer cancel()
-
-	go ioStreamKeepAlive(ctx, remoteIO)
-
-	defer func() {
-		err := conn.Close()
-		errCloseSend := remoteIO.CloseSend()
-		println("NAT exit", nat.StreamID, err, errCloseSend)
-	}()
-	println("NAT init", nat.StreamID)
-
-	go func() {
-		buf := make([]byte, 10240)
-		for {
-			read, err := conn.Read(buf)
-			if err != nil {
-				remoteIO.Send(&pb.IOStreamData{Data: []byte(err.Error())})
-				remoteIO.CloseSend()
-				return
-			}
-			remoteIO.Send(&pb.IOStreamData{Data: buf[:read]})
-		}
-	}()
-
-	for {
-		var remoteData *pb.IOStreamData
-		if remoteData, err = remoteIO.Recv(); err != nil {
-			return
-		}
-		conn.Write(remoteData.Data)
-	}
-}
-
-func handleFMTask(task *pb.Task) {
-	if agentConfig.DisableCommandExecute {
-		println("此 Agent 已禁止命令执行")
-		return
-	}
-	var fmTask model.TaskFM
-	err := json.Unmarshal([]byte(task.GetData()), &fmTask)
-	if err != nil {
-		printf("FM 任务解析错误: %v", err)
-		return
-	}
-
-	remoteIO, err := client.IOStream(context.Background())
-	if err != nil {
-		printf("FM IOStream失败: %v", err)
-		return
-	}
-
-	// 发送 StreamID
-	if err := remoteIO.Send(&pb.IOStreamData{Data: append([]byte{
-		0xff, 0x05, 0xff, 0x05,
-	}, []byte(fmTask.StreamID)...)}); err != nil {
-		printf("FM 发送StreamID失败: %v", err)
-		return
-	}
-
-	ctx, cancel := context.WithCancel(context.Background())
-	defer cancel()
-
-	go ioStreamKeepAlive(ctx, remoteIO)
-
-	defer func() {
-		errCloseSend := remoteIO.CloseSend()
-		println("FM exit", fmTask.StreamID, nil, errCloseSend)
-	}()
-	println("FM init", fmTask.StreamID)
-
-	fmc := fm.NewFMClient(remoteIO, printf)
-	for {
-		var remoteData *pb.IOStreamData
-		if remoteData, err = remoteIO.Recv(); err != nil {
-			return
-		}
-		if len(remoteData.Data) == 0 {
-			continue
-		}
-		fmc.DoTask(remoteData)
-	}
-}
-
->>>>>>> b7710bb8
 func lookupIP(hostOrIp string) (string, error) {
 	if net.ParseIP(hostOrIp) == nil {
 		ips, err := dnsResolver.LookupIPAddr(context.Background(), hostOrIp)
