--- conflicted
+++ resolved
@@ -25,11 +25,6 @@
 
 	"github.com/nezhahq/agent/cmd/agent/commands"
 	"github.com/nezhahq/agent/model"
-<<<<<<< HEAD
-=======
-	fm "github.com/nezhahq/agent/pkg/fm"
-	"github.com/nezhahq/agent/pkg/fsnotifyx"
->>>>>>> 27f2d5c9
 	"github.com/nezhahq/agent/pkg/logger"
 	"github.com/nezhahq/agent/pkg/monitor"
 	"github.com/nezhahq/agent/pkg/util"
@@ -226,29 +221,6 @@
 		ClientUUID:   agentConfig.UUID,
 	}
 
-<<<<<<< HEAD
-=======
-	// 定时检查更新
-	if _, err := semver.Parse(version); err == nil && !agentConfig.DisableAutoUpdate {
-		if doSelfUpdate(true) {
-			os.Exit(1)
-		}
-		go func() {
-			var interval time.Duration
-			if agentConfig.SelfUpdatePeriod > 0 {
-				interval = time.Duration(agentConfig.SelfUpdatePeriod) * time.Minute
-			} else {
-				interval = time.Duration(rand.Intn(maxUpdateInterval-minUpdateInterval)+minUpdateInterval) * time.Minute
-			}
-			for range time.Tick(interval) {
-				if doSelfUpdate(true) {
-					os.Exit(1)
-				}
-			}
-		}()
-	}
-
->>>>>>> 27f2d5c9
 	var err error
 	var dashboardBootTimeReceipt *pb.Uint64Receipt
 	var conn *grpc.ClientConn
@@ -537,121 +509,6 @@
 	return true
 }
 
-<<<<<<< HEAD
-=======
-// doSelfUpdate 执行更新检查 如果更新成功则会结束进程
-func doSelfUpdate(useLocalVersion bool) (exit bool) {
-	v := semver.MustParse("0.1.0")
-	if useLocalVersion {
-		vr, err := semver.Parse(version)
-		if err != nil {
-			printf("failed to parse current version string: %v", err)
-			return
-		}
-		cmd := exec.Command(executablePath, "-v")
-		vb, err := cmd.Output()
-		if err != nil {
-			printf("failed to retrieve current executable version: %v", err)
-			return
-		}
-		vraw := strings.Split(strings.TrimSpace(string(vb)), " ")
-		vstr := vraw[len(vraw)-1]
-		v, err = semver.Parse(vstr)
-		if err != nil {
-			printf("failed to parse executable version string: %v", err)
-			return
-		}
-		if !vr.Equals(v) {
-			printf("executable version differs from current version, exiting to re-check update...")
-			exit = true
-			return
-		}
-	}
-
-	execHash := util.MD5Sum(executablePath)[:7]
-	statName := fmt.Sprintf("agent-%s.stat", execHash)
-	tmpDir := filepath.Join(os.TempDir(), binaryName)
-	if err := os.MkdirAll(tmpDir, 0755); err != nil {
-		printf("failed to create temp dir: %v", err)
-		return
-	}
-
-	statFile := filepath.Join(tmpDir, statName)
-	if _, err := os.Stat(statFile); err == nil {
-		printf("found self-update stat file, waiting for another process to finish update...")
-		if fErr := fsnotifyx.ExitOnDeleteFile(context.Background(), printf, statFile); fErr != nil {
-			if errors.Is(fErr, fsnotifyx.ErrTimeout) {
-				os.Remove(statFile) // try to remove stat file
-			}
-			printf("failed to monitor path of stat file: %v", fErr)
-			return
-		}
-		exit = true
-		return
-	} else {
-		if !errors.Is(err, os.ErrNotExist) {
-			printf("failed to retrieve self-update stat at %s", statFile)
-			return
-		}
-	}
-
-	stat, err := os.OpenFile(statFile, os.O_WRONLY|os.O_CREATE|os.O_EXCL, 0o644)
-	if err != nil {
-		printf("failed to create self-update stat file: %v", err)
-		return
-	}
-
-	defer func() {
-		stat.Close()
-		if err := os.Remove(statFile); err != nil {
-			printf("remove stat failed: %v", err)
-		}
-	}()
-
-	printf("检查更新: %v", v)
-	var latest *selfupdate.Release
-	if monitor.CachedCountryCode != "cn" && !agentConfig.UseGiteeToUpgrade {
-		updater, erru := selfupdate.NewUpdater(selfupdate.Config{
-			BinaryName: binaryName,
-		})
-		if erru != nil {
-			printf("更新失败: %v", erru)
-			return
-		}
-		latest, err = updater.UpdateSelf(v, "nezhahq/agent")
-	} else {
-		updater, erru := selfupdate.NewGiteeUpdater(selfupdate.Config{
-			BinaryName: binaryName,
-		})
-		if erru != nil {
-			printf("更新失败: %v", erru)
-			return
-		}
-		latest, err = updater.UpdateSelf(v, "naibahq/agent")
-	}
-
-	if err != nil {
-		printf("更新失败: %v", err)
-		return
-	}
-
-	if !latest.Version.Equals(v) {
-		printf("已经更新至: %v, 正在结束进程", latest.Version)
-		exit = true
-	}
-	return
-}
-
-func handleUpgradeTask(*pb.Task, *pb.TaskResult) {
-	if agentConfig.DisableForceUpdate {
-		return
-	}
-	if doSelfUpdate(false) {
-		os.Exit(1)
-	}
-}
-
->>>>>>> 27f2d5c9
 func handleTcpPingTask(task *pb.Task, result *pb.TaskResult) {
 	if agentConfig.DisableSendQuery {
 		result.Data = "This server has disabled query sending"
@@ -712,148 +569,6 @@
 		result.Data = err.Error()
 	}
 }
-<<<<<<< HEAD
-=======
-
-func handleHttpGetTask(task *pb.Task, result *pb.TaskResult) {
-	if agentConfig.DisableSendQuery {
-		result.Data = "This server has disabled query sending"
-		return
-	}
-	start := time.Now()
-	taskUrl := task.GetData()
-	resp, err := httpClient.Get(taskUrl)
-	printf("HTTP-GET Task: %s", taskUrl)
-	if err == nil {
-		defer resp.Body.Close()
-		_, err = io.Copy(io.Discard, resp.Body)
-	}
-	if err == nil {
-		// 检查 HTTP Response 状态
-		result.Delay = float32(time.Since(start).Microseconds()) / 1000.0
-		if resp.StatusCode > 399 || resp.StatusCode < 200 {
-			err = errors.New("\n应用错误: " + resp.Status)
-		}
-	}
-	if err == nil {
-		// 检查 SSL 证书信息
-		if resp.TLS != nil && len(resp.TLS.PeerCertificates) > 0 {
-			c := resp.TLS.PeerCertificates[0]
-			result.Data = c.Issuer.CommonName + "|" + c.NotAfter.String()
-		}
-		result.Successful = true
-	} else {
-		// HTTP 请求失败
-		result.Data = err.Error()
-	}
-}
-
-func handleCommandTask(task *pb.Task, result *pb.TaskResult) {
-	if agentConfig.DisableCommandExecute {
-		result.Data = "此 Agent 已禁止命令执行"
-		return
-	}
-	startedAt := time.Now()
-	endCh := make(chan struct{})
-	pg, err := processgroup.NewProcessExitGroup()
-	if err != nil {
-		// 进程组创建失败，直接退出
-		result.Data = err.Error()
-		return
-	}
-	timeout := time.NewTimer(time.Hour * 2)
-	cmd := processgroup.NewCommand(task.GetData())
-	var b bytes.Buffer
-	cmd.Stdout = &b
-	cmd.Env = os.Environ()
-	if err = cmd.Start(); err != nil {
-		result.Data = err.Error()
-		return
-	}
-	pg.AddProcess(cmd)
-	go func() {
-		select {
-		case <-timeout.C:
-			result.Data = "任务执行超时\n"
-			close(endCh)
-			pg.Dispose()
-		case <-endCh:
-			timeout.Stop()
-		}
-	}()
-	if err = cmd.Wait(); err != nil {
-		result.Data += fmt.Sprintf("%s\n%s", b.String(), err.Error())
-	} else {
-		close(endCh)
-		result.Data = b.String()
-		result.Successful = true
-	}
-	pg.Dispose()
-	result.Delay = float32(time.Since(startedAt).Seconds())
-}
-
-func handleReportConfigTask(result *pb.TaskResult) {
-	if agentConfig.DisableCommandExecute {
-		result.Data = "此 Agent 已禁止命令执行"
-		return
-	}
-
-	if reloadStatus.Load() {
-		result.Data = "another reload is in process"
-		return
-	}
-
-	println("Executing Report Config Task")
-
-	c, err := json.Marshal(agentConfig)
-	if err != nil {
-		result.Data = err.Error()
-		return
-	}
-
-	result.Data = string(c)
-	result.Successful = true
-}
-
-func handleApplyConfigTask(task *pb.Task) {
-	if agentConfig.DisableCommandExecute {
-		return
-	}
-
-	if !reloadStatus.CompareAndSwap(false, true) {
-		return
-	}
-
-	println("Executing Apply Config Task")
-
-	tmpConfig := agentConfig
-	if err := json.Unmarshal([]byte(task.GetData()), &tmpConfig); err != nil {
-		printf("Parsing Config failed: %v", err)
-		reloadStatus.Store(false)
-		return
-	}
-
-	if err := model.ValidateConfig(&tmpConfig, true); err != nil {
-		printf("Validate Config failed: %v", err)
-		reloadStatus.Store(false)
-		return
-	}
-
-	println("Will reload workers in 10 seconds")
-	time.AfterFunc(10*time.Second, func() {
-		println("Applying new configuration...")
-		agentConfig := tmpConfig
-		agentConfig.Save()
-		geoipReported = false
-		logger.SetEnable(agentConfig.Debug)
-		monitor.InitConfig(&agentConfig)
-		monitor.CustomEndpoints = agentConfig.CustomIPApi
-		reloadStatus.Store(false)
-		reloadSigChan <- struct{}{}
-	})
-}
-
->>>>>>> 27f2d5c9
 type WindowSize struct {
 	Cols uint32
 	Rows uint32
@@ -871,23 +586,6 @@
 		return ips[0].IP.String(), nil
 	}
 	return hostOrIp, nil
-}
-
-func ioStreamKeepAlive(ctx context.Context, stream pb.NezhaService_IOStreamClient) {
-	ticker := time.Tick(30 * time.Second)
-
-	for {
-		select {
-		case <-ctx.Done():
-			printf("IOStream KeepAlive stopped: %v", ctx.Err())
-			return
-		case <-ticker:
-			if err := stream.Send(&pb.IOStreamData{Data: []byte{}}); err != nil {
-				printf("IOStream KeepAlive failed: %v", err)
-				return
-			}
-		}
-	}
 }
 
 func doWithTimeout[T any](fn func() (T, error), timeout time.Duration) (T, error) {
